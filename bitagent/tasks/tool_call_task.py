--- conflicted
+++ resolved
@@ -116,14 +116,7 @@
             raise Exception(f"Failed to generate task data 10 times")
         self.messages = messages
         self.synapse = QueryTask(messages=messages, tools=tools)
-<<<<<<< HEAD
-    
-    def generate_task_data(self, dname: str = "", ds_index: int = -1, rewrite: bool = True) -> ToolCallData:
-        if dname == "" and ds_index == -1:
-            data: ToolCallData = next(self.validator.tool_dataset)
-        else:
-            data: ToolCallData = self.validator.tool_dataset.__next_ds__(dname, ds_index)
-=======
+
 
     def tool_dataset_regen(self):
         today = datetime.date.today().strftime("%Y%m%d")
@@ -140,12 +133,15 @@
             return
 
 
-    def generate_task_data(self) -> ToolCallData:
+    def generate_task_data(self, dname: str = "", ds_index: int = -1, rewrite: bool = True) -> ToolCallData:
         
         self.tool_dataset_regen()
->>>>>>> c3d61e34
-
-        data: ToolCallData = next(self.validator.tool_dataset)
+        
+        if dname == "" and ds_index == -1:
+            data: ToolCallData = next(self.validator.tool_dataset)
+        else:
+            data: ToolCallData = self.validator.tool_dataset.__next_ds__(dname, ds_index)
+
         
         tool_call = find_first_tool_call(data.messages)
         if not tool_call:
@@ -214,21 +210,11 @@
                     bt.logging.error(f'An error occured while rewriting the tool call {e} - you may need to CHECK YOUR vLLM docker instance')
                     count = 11
                     continue
-<<<<<<< HEAD
-                if rewrite:
-                    rw_prompt = REWRITE_TOOL_USER_PROMPT.format(tool_call=new_tool_call, user=user)
-                    new_user = self.validator.llm([{"role": "user", "content": rw_prompt}], max_new_tokens=1000, temperature=1)
-                    if not self.check_rewrite_alignment(new_user, user):
-                        raise Exception(f"User rewrite is not in alignment\nOriginal: {user}\n Rewrite: {new_user}")
-                else: # keep original user
-                    new_user = user
-=======
 
                 # rw_prompt = REWRITE_TOOL_USER_PROMPT.format(tool_call=new_tool_call, user=user)
                 # new_user = self.validator.llm([{"role": "user", "content": rw_prompt}], max_new_tokens=1000, temperature=1)
                 # if not self.check_rewrite_alignment(new_user, user):
                 #     raise Exception(f"User rewrite is not in alignment\nOriginal: {user}\n Rewrite: {new_user}")
->>>>>>> c3d61e34
                 
                 data.messages[0].content = user
 
