import re
import json
import random
import bittensor as bt
from pydantic import BaseModel
from typing import List, Dict, Any
from collections.abc import Iterator
from bitagent.schemas.tool import Tool
from bitagent.schemas.chat import ChatMessage, messages_from_list
from bitagent.datasources.loaders import huggingface_loader, load_bfcl_dataset
from bitagent.helpers.string_parse import parse_multiple_space_sep_json
import traceback

def split_dialogue(text) -> List[ChatMessage]:
    # Define a pattern to match the roles and capture messages
    pattern = r"(USER|ASSISTANT|TOOL CALL|TOOl RESPONSE): (.*?)(?=\s*(USER|ASSISTANT|TOOL CALL|TOOL RESPONSE):|$)"

    # Find all matches in the text using the pattern
    matches = re.findall(pattern, text, re.DOTALL)

    # Create a list of dictionaries based on the matches
    dialogue_list = [{"role": role.lower(), "content": message.strip().replace('\'','')} for role, message, _ in matches]
    
    for message in dialogue_list:
        if not message['role']:
            raise ValueError("There is a message with no role.")
     
    return messages_from_list(dialogue_list)


def clean_text(text):
    text = text.replace("<|endoftext|>", "")
    text = text.replace("ASSISTANT: <functioncall>", "TOOL CALL: ")
    text = text.replace("FUNCTION RESPONSE", "TOOL RESPONSE")
    text = text.replace("  ", " ")
    return text.strip()

def custom_json_schema_to_pydantic_tool(schema: dict) -> Tool:
    tool_name = schema.get("name", "")
    tool_description = schema.get("description", "")

    schema_arguments = schema.get("arguments", {})
    parameters = {}
    for param_name, param_info in schema_arguments.items():
        parameters[param_name] = {
            "required": param_info.get("required", False),
            "type": param_info.get("type", ""),
            "description": param_info.get("description", ""),
        }

    return Tool(name=tool_name, description=tool_description, arguments=parameters)

def json_schema_to_pydantic_tool(schema: dict) -> Tool:
    tool_name = schema.get("name", "")
    tool_description = schema.get("description", "")

    schema_parameters = schema.get("parameters", {})
    if not schema_parameters:
        schema_parameters = schema.get("arguments", {})
    properties = schema_parameters.get("properties", {})
    required_params = schema_parameters.get("required", [])
    if isinstance(required_params, bool):
        required_params = list(properties.keys()) if required_params else []
    elif not isinstance(required_params, list):
        required_params = []
    parameters = {}
    for param_name, param_info in properties.items():
        if param_name == "required":
            continue
        parameters[param_name] = {
            "required": param_name in required_params,
            "type": param_info.get("type", ""),
            "description": param_info.get("description", ""),
        }
    return Tool(name=tool_name, description=tool_description, arguments=parameters)

class ToolCallData(BaseModel):
    messages: List[ChatMessage]
    tools: list[Tool]
    source: str = "unknown"
    original_content: str = ""

TYPES = ["str", "int", "dict", "list", "float", "bool", "string", "integer", "number", "boolean", "dictionary", "object"]

def detect_type(value: Any) -> str:
    type_mapping = {
        int: 'integer',
        float: 'number',
        str: 'string',
        bool: 'boolean',
        list: 'array',
        dict: 'object'
    }
    return type_mapping.get(type(value), 'string')

def add_extra_arguments(tool_call: Dict[str, Any], tools: List[Tool]):
    # Find the tool in the list
    tool_name = tool_call['name']
    arguments = tool_call.get('arguments', {})
    
    for tool in tools:
        if tool.name == tool_name:
            for arg_name, arg_value in arguments.items():
                if arg_name not in tool.arguments:
                    # Detect the type of the argument
                    arg_type = detect_type(arg_value)
                    # Add the new argument to the tool's schema
                    tool.arguments[arg_name] = {
                        'required': False, # assume false
                        'type': arg_type,
                        'description': arg_name
                    }
            break

class ToolDataset(Iterator):
    def __init__(self, shuffle: bool = True):
        super().__init__()
        seed = random.randint(0, 10000)
<<<<<<< HEAD
        self.glaive_ds = huggingface_loader("glaiveai/glaive-function-calling-v2")
        self.bitagent_ds = huggingface_loader("BitAgent/tool_calling")
        self.bfcl_ds = load_bfcl_dataset("gorilla-llm/Berkeley-Function-Calling-Leaderboard", shuffle=shuffle)
=======
        glaive_ds = huggingface_loader("glaiveai/glaive-function-calling-v2")
        bitagent_ds = huggingface_loader("BitAgent/tool_calling_shuffle")
        bfcl_ds = load_bfcl_dataset("gorilla-llm/Berkeley-Function-Calling-Leaderboard")

>>>>>>> c3d61e34
        self.datasets = {
                "glaive": iter(self.glaive_ds.shuffle(seed=seed) if shuffle else self.glaive_ds),
                "bitagent": iter(self.bitagent_ds.shuffle(seed=seed) if shuffle else self.bitagent_ds),
                "bfcl": iter(self.bfcl_ds),
            }
            
    
    def get_ds_item(self, dname: str, index: int) -> Dict:
        if dname == "bfcl":
            return self.bfcl_ds[index]
        if dname == "glaive":
            return self.glaive_ds[index]
        if dname == "bitagent":
            return self.bitagent_ds[index]
        raise ValueError(f"Dataset {dname} is not supported")

    def get_ds_size(self) -> Dict[str, int]:
        return {
            "bfcl": len(self.bfcl_ds),
            "glaive": len(self.glaive_ds),
            "bitagent": len(self.bitagent_ds),
        }
    
    def get_ds_size_of_dname(self, dname: str) -> int:
        if dname == "bfcl":
            return len(self.bfcl_ds)
        if dname == "glaive":
            return len(self.glaive_ds)
        if dname == "bitagent":
            return len(self.bitagent_ds)
        raise ValueError(f"Dataset {dname} is not supported")
    
    def __next__(self) -> ToolCallData:
        return self.__next_ds__()

    def __next_ds__(self, dname: str = "", ds_index: int = -1) -> ToolCallData:
        #bt.logging.debug("Retrieving function call data from dataset...")
        count = 0
        while count < 25:
            count += 1
            try:
<<<<<<< HEAD
                if len(dname) == 0:
                    dname, ds = random.choices(list(self.datasets.items()), [5, 5, 10])[0]
                else:
                    ds = self.datasets[dname]
                if ds_index == -1:
                    data = next(ds)
                else:
                    data = self.get_ds_item(dname, ds_index)

=======
                dname, ds = random.choices(list(self.datasets.items()), [1, 20, 5])[0]
                data = next(ds)
>>>>>>> c3d61e34
                if dname == "glaive":
                    system_prompt = data["system"].replace("SYSTEM: ", "")
                    if "following functions" not in system_prompt:
                        print("cannot find following functions")
                        if ds_index != -1:
                            return None
                        continue

                    chat_history = clean_text(data["chat"])
                    tools = parse_multiple_space_sep_json(
                        system_prompt.replace(
                            "You are a helpful assistant with access to the following functions. Use them if required - ",
                            "",
                        )
                    )
                    tools = [json_schema_to_pydantic_tool(tool) for tool in tools]
                    messages = split_dialogue(chat_history)

                    # Add arguments that werent defined in schema to the tool
                    for msg in messages:
                        if msg.role == "tool call":
                            tool_call = None
                            if isinstance(msg.content, str):
                                tool_call = json.loads(msg.content)
                            else:
                                tool_call = msg.content
                            
                            add_extra_arguments(tool_call, tools) 

                    
                    return ToolCallData(messages=messages, tools=tools, source="glaive")
                elif dname == "bitagent":
                    for key, value in data.items():
                        if isinstance(value, str):
                            data[key] = json.loads(value)
                    messages = messages_from_list(data["conversation"])
                    if isinstance(data["tools"], str):
                        tools = [
                            json_schema_to_pydantic_tool(tool)
                            for tool in json.loads(data["tools"])
                        ]
                    elif isinstance(data["tools"], list):
                        tools = [Tool(**tool) for tool in data["tools"]]
                    else:
                        raise ValueError(f"Invalid format for tools: {data['tools']}")
                    for tool in tools:
                        for arg_name, arg_value in tool.arguments.items():
                            if arg_value["type"] not in TYPES:
                                raise ValueError(f"Inavlid type used type: {arg_value['type']}")
                    return ToolCallData(messages=messages, tools=tools, source="bitagent")
                elif dname == "bfcl":
                    messages = messages_from_list(data["question"][0])
                    ground_truth = data['ground_truth'][0]
                    messages.append(ChatMessage(role="tool call", 
                                                content={"is_ground_truth": True, 
                                                         "name": list(ground_truth.keys())[0], 
                                                         "arguments": list(ground_truth.values())[0]}))
                    tools = [json_schema_to_pydantic_tool(tool) for tool in data["function"]]
                    return ToolCallData(messages=messages, tools=tools, source="bfcl")
                    
            except Exception as e:
                traceback.print_exc()
                pass<|MERGE_RESOLUTION|>--- conflicted
+++ resolved
@@ -116,21 +116,18 @@
     def __init__(self, shuffle: bool = True):
         super().__init__()
         seed = random.randint(0, 10000)
-<<<<<<< HEAD
         self.glaive_ds = huggingface_loader("glaiveai/glaive-function-calling-v2")
         self.bitagent_ds = huggingface_loader("BitAgent/tool_calling")
         self.bfcl_ds = load_bfcl_dataset("gorilla-llm/Berkeley-Function-Calling-Leaderboard", shuffle=shuffle)
-=======
         glaive_ds = huggingface_loader("glaiveai/glaive-function-calling-v2")
         bitagent_ds = huggingface_loader("BitAgent/tool_calling_shuffle")
         bfcl_ds = load_bfcl_dataset("gorilla-llm/Berkeley-Function-Calling-Leaderboard")
 
->>>>>>> c3d61e34
         self.datasets = {
-                "glaive": iter(self.glaive_ds.shuffle(seed=seed) if shuffle else self.glaive_ds),
-                "bitagent": iter(self.bitagent_ds.shuffle(seed=seed) if shuffle else self.bitagent_ds),
-                "bfcl": iter(self.bfcl_ds),
-            }
+            "glaive": iter(glaive_ds.shuffle(seed=seed)),
+            "bitagent": iter(bitagent_ds.shuffle(seed=seed)),
+            "bfcl": iter(bfcl_ds),
+        }
             
     
     def get_ds_item(self, dname: str, index: int) -> Dict:
@@ -167,9 +164,8 @@
         while count < 25:
             count += 1
             try:
-<<<<<<< HEAD
                 if len(dname) == 0:
-                    dname, ds = random.choices(list(self.datasets.items()), [5, 5, 10])[0]
+                    dname, ds = random.choices(list(self.datasets.items()), [1, 20, 5])[0] # old is 5, 5, 10
                 else:
                     ds = self.datasets[dname]
                 if ds_index == -1:
@@ -177,10 +173,8 @@
                 else:
                     data = self.get_ds_item(dname, ds_index)
 
-=======
-                dname, ds = random.choices(list(self.datasets.items()), [1, 20, 5])[0]
-                data = next(ds)
->>>>>>> c3d61e34
+                #dname, ds = random.choices(list(self.datasets.items()), [1, 20, 5])[0]
+                #data = next(ds)
                 if dname == "glaive":
                     system_prompt = data["system"].replace("SYSTEM: ", "")
                     if "following functions" not in system_prompt:
